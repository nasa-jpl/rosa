--- conflicted
+++ resolved
@@ -2,17 +2,10 @@
 <div align="center">
 
   [//]: # "  [INSERT YOUR LOGO IMAGE HERE (IF APPLICABLE)]"
-<<<<<<< HEAD
-  <h1 align="center">ROSA - Robot Operating System Agent 🤖</h1>
-</div>
-<pre align="center">
-  ROSA is an AI Agent designed to interact with ROS-based robotics systems<br>using natural language queries. 🗣️🤖
-=======
   <h1 align="center">ROSA - The ROS Agent 🤖</h1>
 </div>
 <pre align="center">
   The ROS Agent (ROSA) is designed to interact with ROS-based<br>robotics systems using natural language queries. 🗣️🤖
->>>>>>> 6e8b539d
 </pre>
 
 <div align="center">
@@ -31,12 +24,8 @@
 </div>
 <!-- Header block for project -->
 
-<<<<<<< HEAD
-> 📚 **New to ROSA?** Check out our [Wiki](https://github.com/nasa-jpl/rosa/wiki) for detailed guides and FAQs!
-=======
 > [!IMPORTANT]
 > 📚 **New to ROSA?** Check out our [Wiki](https://github.com/nasa-jpl/rosa/wiki) for documentation, guides and FAQs!
->>>>>>> 6e8b539d
 
 ROSA is your AI-powered assistant for ROS1 and ROS2 systems. Built on the [Langchain](https://python.langchain.com/v0.2/docs/introduction/) framework, ROSA helps you interact with robots using natural language, making robotics development more accessible and efficient.
 
@@ -62,7 +51,6 @@
 ```
 
 For detailed information on configuring the LLM, please refer to our [Model Configuration Wiki page](https://github.com/nasa-jpl/rosa/wiki/Model-Configuration).
-<<<<<<< HEAD
 
 
 ## Adapting ROSA for Your Robot 🔧
@@ -82,36 +70,7 @@
 https://github.com/user-attachments/assets/77b97014-6d2e-4123-8d0b-ea0916d93a4e
 
 For detailed instructions on setting up and running the TurtleSim demo, please refer to our [TurtleSim Demo Guide](https://github.com/nasa-jpl/rosa/wiki/Guide:-TurtleSim-Demo) in the Wiki.
-=======
 
-
-## Adapting ROSA for Your Robot 🔧
-
-ROSA is designed to be easily adaptable to different robots and environments. You can create custom agents by either inheriting from the `ROSA` class or creating a new instance with custom parameters.
-
-For detailed information on creating custom agents, adding tools, and customizing prompts, please refer to our [Custom Agents Wiki page](https://github.com/nasa-jpl/rosa/wiki/Custom-Agents).
-
-
-## TurtleSim Demo 🐢
-
-We have included a demo that uses ROSA to control the TurtleSim robot in simulation. To run the demo, you will need to have Docker installed on your machine. 🐳
-
-The following video shows ROSA reasoning about how to draw a 5-point star, then 
-executing the necessary commands to do so.
-
-https://github.com/user-attachments/assets/77b97014-6d2e-4123-8d0b-ea0916d93a4e
->>>>>>> 6e8b539d
-
-For detailed instructions on setting up and running the TurtleSim demo, please refer to our [TurtleSim Demo Guide](https://github.com/nasa-jpl/rosa/wiki/Guide:-TurtleSim-Demo) in the Wiki.
-
-<<<<<<< HEAD
-## 📘 Learn More
-
-- [🗺️ Roadmap](https://github.com/nasa-jpl/rosa/wiki/Feature-Roadmap)
-- [🏷️ Releases](https://github.com/nasa-jpl/rosa/releases)
-- [❓ FAQ](https://github.com/nasa-jpl/rosa/wiki/FAQ)
-
-=======
 
 ## 📘 Learn More
 
@@ -119,7 +78,6 @@
 - [🏷️ Releases](https://github.com/nasa-jpl/rosa/releases)
 - [❓ FAQ](https://github.com/nasa-jpl/rosa/wiki/FAQ)
 
->>>>>>> 6e8b539d
 
 ## Changelog
 
